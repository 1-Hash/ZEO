--- conflicted
+++ resolved
@@ -11,15 +11,8 @@
 # FOR A PARTICULAR PURPOSE.
 #
 ##############################################################################
-<<<<<<< HEAD
-"""Setup
-"""
 version = '5.0.0a0'
-=======
 
-version = '4.2.0'
-
->>>>>>> a7a5fab7
 from setuptools import setup, find_packages
 import os
 import sys
