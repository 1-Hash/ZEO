##############################################################################
#
# Copyright (c) 2001, 2002 Zope Foundation and Contributors.
# All Rights Reserved.
#
# This software is subject to the provisions of the Zope Public License,
# Version 2.1 (ZPL).  A copy of the ZPL should accompany this distribution.
# THIS SOFTWARE IS PROVIDED "AS IS" AND ANY AND ALL EXPRESS OR IMPLIED
# WARRANTIES ARE DISCLAIMED, INCLUDING, BUT NOT LIMITED TO, THE IMPLIED
# WARRANTIES OF TITLE, MERCHANTABILITY, AGAINST INFRINGEMENT, AND FITNESS
# FOR A PARTICULAR PURPOSE
#
##############################################################################
import asyncore
import socket

# _has_dualstack: True if the dual-stack sockets are supported
try:
    # Check whether IPv6 sockets can be created
    s = socket.socket(socket.AF_INET6, socket.SOCK_STREAM)
except (socket.error, AttributeError):
    _has_dualstack = False
else:
    # Check whether enabling dualstack (disabling v6only) works
    try:
        s.setsockopt(socket.IPPROTO_IPV6, socket.IPV6_V6ONLY, False)
    except (socket.error, AttributeError):
        _has_dualstack = False
    else:
        _has_dualstack = True
    s.close()
    del s

from ZEO.zrpc.connection import Connection
from ZEO.zrpc.log import log
import ZEO.zrpc.log
import logging

# Export the main asyncore loop
loop = asyncore.loop

class Dispatcher(asyncore.dispatcher):
    """A server that accepts incoming RPC connections"""
    __super_init = asyncore.dispatcher.__init__

    def __init__(self, addr, factory=Connection, map=None):
        self.__super_init(map=map)
        self.addr = addr
        self.factory = factory
        self._open_socket()

    def _open_socket(self):
        if type(self.addr) == tuple:
            if self.addr[0] == '' and _has_dualstack:
                # Wildcard listen on all interfaces, both IPv4 and
                # IPv6 if possible
                self.create_socket(socket.AF_INET6, socket.SOCK_STREAM)
                self.socket.setsockopt(
                    socket.IPPROTO_IPV6, socket.IPV6_V6ONLY, False)
            elif ':' in self.addr[0]:
                self.create_socket(socket.AF_INET6, socket.SOCK_STREAM)
                if _has_dualstack:
                    # On Linux, IPV6_V6ONLY is off by default.
                    # If the user explicitly asked for IPv6, don't bind to IPv4
                    self.socket.setsockopt(
                        socket.IPPROTO_IPV6, socket.IPV6_V6ONLY, True)
            else:
                self.create_socket(socket.AF_INET, socket.SOCK_STREAM)
        else:
            self.create_socket(socket.AF_UNIX, socket.SOCK_STREAM)
        self.set_reuse_addr()
        log("listening on %s" % str(self.addr), logging.INFO)
<<<<<<< HEAD
=======

>>>>>>> a7a5fab7
        for i in range(25):
            try:
                self.bind(self.addr)
            except Exception as exc:
                log("bind failed %s waiting", i)
                if i == 24:
                    raise
                else:
                    time.sleep(5)
            else:
                break
<<<<<<< HEAD
=======

>>>>>>> a7a5fab7
        self.listen(5)

    def writable(self):
        return 0

    def readable(self):
        return 1

    def handle_accept(self):
        try:
            sock, addr = self.accept()
        except socket.error as msg:
            log("accepted failed: %s" % msg)
            return


        # We could short-circuit the attempt below in some edge cases
        # and avoid a log message by checking for addr being None.
        # Unfortunately, our test for the code below,
        # quick_close_doesnt_kill_server, causes addr to be None and
        # we'd have to write a test for the non-None case, which is
        # *even* harder to provoke. :/ So we'll leave things as they
        # are for now.

        # It might be better to check whether the socket has been
        # closed, but I don't see a way to do that. :(

        # Drop flow-info from IPv6 addresses
        if addr: # Sometimes None on Mac. See above.
            addr = addr[:2]

        try:
            c = self.factory(sock, addr)
        except:
            if sock.fileno() in asyncore.socket_map:
                del asyncore.socket_map[sock.fileno()]
            ZEO.zrpc.log.logger.exception("Error in handle_accept")
        else:
            log("connect from %s: %s" % (repr(addr), c))<|MERGE_RESOLUTION|>--- conflicted
+++ resolved
@@ -70,10 +70,6 @@
             self.create_socket(socket.AF_UNIX, socket.SOCK_STREAM)
         self.set_reuse_addr()
         log("listening on %s" % str(self.addr), logging.INFO)
-<<<<<<< HEAD
-=======
-
->>>>>>> a7a5fab7
         for i in range(25):
             try:
                 self.bind(self.addr)
@@ -85,10 +81,7 @@
                     time.sleep(5)
             else:
                 break
-<<<<<<< HEAD
-=======
 
->>>>>>> a7a5fab7
         self.listen(5)
 
     def writable(self):
