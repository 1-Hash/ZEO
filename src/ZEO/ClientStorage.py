--- conflicted
+++ resolved
@@ -724,7 +724,6 @@
         """
         tbuf = self._check_trans(txn, 'tpc_vote')
         try:
-<<<<<<< HEAD
 
             conflicts = True
             vote_attempts = 0
@@ -746,15 +745,12 @@
 
                 vote_attempts += 1
 
-=======
-            for oid in self._call('vote', id(txn)) or ():
-                tbuf.serial(oid, ResolvedSerial)
         except POSException.StorageTransactionError:
             # Hm, we got disconnected and reconnected bwtween
             # _check_trans and voting. Let's chack the transaction again:
             self._check_trans(txn, 'tpc_vote')
             raise
->>>>>>> 1eb086da
+
         except POSException.ConflictError as err:
             oid = getattr(err, 'oid', None)
             if oid is not None:
@@ -766,11 +762,6 @@
                 # (unresolved) conflict error, we assume that the
                 # cache entry is bad and invalidate it.
                 self._cache.invalidate(oid, None)
-            raise
-        except POSException.StorageTransactionError:
-            # Hm, we got disconnected and reconnected bwtween
-            # _check_trans and voting. Let's chack the transaction again:
-            tbuf = self._check_trans(txn, 'tpc_vote')
             raise
 
         if tbuf.exception:
