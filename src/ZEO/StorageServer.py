##############################################################################
#
# Copyright (c) 2001, 2002, 2003 Zope Foundation and Contributors.
# All Rights Reserved.
#
# This software is subject to the provisions of the Zope Public License,
# Version 2.1 (ZPL).  A copy of the ZPL should accompany this distribution.
# THIS SOFTWARE IS PROVIDED "AS IS" AND ANY AND ALL EXPRESS OR IMPLIED
# WARRANTIES ARE DISCLAIMED, INCLUDING, BUT NOT LIMITED TO, THE IMPLIED
# WARRANTIES OF TITLE, MERCHANTABILITY, AGAINST INFRINGEMENT, AND FITNESS
# FOR A PARTICULAR PURPOSE
#
##############################################################################
"""The StorageServer class and the exception that it may raise.

This server acts as a front-end for one or more real storages, like
file storage or Berkeley storage.

TODO:  Need some basic access control-- a declaration of the methods
exported for invocation by the server.
"""
import asyncio
import codecs
import itertools
import logging
import os
import socket
import sys
import tempfile
import threading
import time
import transaction
import warnings
import ZEO.asyncio.server
import ZODB.blob
import ZODB.event
import ZODB.serialize
import ZODB.TimeStamp
import zope.interface
import six

from ZEO._compat import Pickler, Unpickler, PY3, BytesIO
from ZEO.Exceptions import AuthError
from ZEO.monitor import StorageStats
from ZEO.asyncio.server import Delay, MTDelay, Result
from ZODB.ConflictResolution import ResolvedSerial
from ZODB.loglevels import BLATHER
from ZODB.POSException import StorageError, StorageTransactionError
from ZODB.POSException import TransactionError, ReadOnlyError, ConflictError
from ZODB.serialize import referencesf
from ZODB.utils import oid_repr, p64, u64, z64

from .asyncio.server import Acceptor

logger = logging.getLogger('ZEO.StorageServer')

def log(message, level=logging.INFO, label='', exc_info=False):
    """Internal helper to log a message."""
    if label:
        message = "(%s) %s" % (label, message)
    logger.log(level, message, exc_info=exc_info)


class StorageServerError(StorageError):
    """Error reported when an unpicklable exception is raised."""

registered_methods = set(( 'get_info', 'lastTransaction',
    'getInvalidations', 'new_oids', 'pack', 'loadBefore', 'storea',
    'checkCurrentSerialInTransaction', 'restorea', 'storeBlobStart',
    'storeBlobChunk', 'storeBlobEnd', 'storeBlobShared',
    'deleteObject', 'tpc_begin', 'vote', 'tpc_finish', 'tpc_abort',
    'history', 'record_iternext', 'sendBlob', 'getTid', 'loadSerial',
    'new_oid', 'undoa', 'undoLog', 'undoInfo', 'iterator_start',
    'iterator_next', 'iterator_record_start', 'iterator_record_next',
    'iterator_gc', 'server_status', 'set_client_label'))

class ZEOStorage:
    """Proxy to underlying storage for a single remote client."""

    # A list of extension methods.  A subclass with extra methods
    # should override.
    extensions = []

    connected = connection = stats = storage = storage_id = transaction = None
    blob_tempfile = None
    log_label = 'unconnected'
    locked = False             # Don't have storage lock
    verifying = 0

    def __init__(self, server, read_only=0):
        self.server = server
        self.client_conflict_resolution = server.client_conflict_resolution
        # timeout and stats will be initialized in register()
        self.read_only = read_only
        # The authentication protocol may define extra methods.
        self._extensions = {}
        for func in self.extensions:
            self._extensions[func.__name__] = None
        self._iterators = {}
        self._iterator_ids = itertools.count()
        # Stores the last item that was handed out for a
        # transaction iterator.
        self._txn_iterators_last = {}

    def set_database(self, database):
        self.database = database

    def notify_connected(self, conn):
        self.connection = conn
        self.connected = True
        assert conn.protocol_version is not None
        self.log_label = _addr_label(conn.addr)

    def notify_disconnected(self):
        # When this storage closes, we must ensure that it aborts
        # any pending transaction.
        if self.transaction is not None:
            self.log("disconnected during %s transaction"
                     % (self.locked and 'locked' or 'unlocked'))
            self.tpc_abort(self.transaction.id)
        else:
            self.log("disconnected")

        self.connected = False
        self.server.close_conn(self)

    def __repr__(self):
        tid = self.transaction and repr(self.transaction.id)
        if self.storage:
            stid = (self.tpc_transaction() and
                    repr(self.tpc_transaction().id))
        else:
            stid = None
        name = self.__class__.__name__
        return "<%s %X trans=%s s_trans=%s>" % (name, id(self), tid, stid)

    def log(self, msg, level=logging.INFO, exc_info=False):
        log(msg, level=level, label=self.log_label, exc_info=exc_info)

    def setup_delegation(self):
        """Delegate several methods to the storage
        """
        # Called from register

        storage = self.storage

        info = self.get_info()

        if not info['supportsUndo']:
            self.undoLog = self.undoInfo = lambda *a,**k: ()

        self.getTid = storage.getTid
        self.load = storage.load
        self.loadSerial = storage.loadSerial
        record_iternext = getattr(storage, 'record_iternext', None)
        if record_iternext is not None:
            self.record_iternext = record_iternext

        try:
            fn = storage.getExtensionMethods
        except AttributeError:
            pass # no extension methods
        else:
            d = fn()
            self._extensions.update(d)
            for name in d:
                assert not hasattr(self, name)
                setattr(self, name, getattr(storage, name))
        self.lastTransaction = storage.lastTransaction

        try:
            self.tpc_transaction = storage.tpc_transaction
        except AttributeError:
            if hasattr(storage, '_transaction'):
                log("Storage %r doesn't have a tpc_transaction method.\n"
                    "See ZEO.interfaces.IServeable."
                    "Falling back to using _transaction attribute, which\n."
                    "is icky.",
                    logging.ERROR)
                self.tpc_transaction = lambda : storage._transaction
            else:
                raise

        self.connection.methods = registered_methods

    def history(self,tid,size=1):
        # This caters for storages which still accept
        # a version parameter.
        return self.storage.history(tid,size=size)

    def _check_tid(self, tid, exc=None):
        if self.read_only:
            raise ReadOnlyError()
        if self.transaction is None:
            caller = sys._getframe().f_back.f_code.co_name
            self.log("no current transaction: %s()" % caller,
                     level=logging.WARNING)
            if exc is not None:
                raise exc(None, tid)
            else:
                return 0
        if self.transaction.id != tid:
            caller = sys._getframe().f_back.f_code.co_name
            self.log("%s(%s) invalid; current transaction = %s" %
                     (caller, repr(tid), repr(self.transaction.id)),
                     logging.WARNING)
            if exc is not None:
                raise exc(self.transaction.id, tid)
            else:
                return 0
        return 1

    def register(self, storage_id, read_only):
        """Select the storage that this client will use

        This method must be the first one called by the client.
        For authenticated storages this method will be called by the client
        immediately after authentication is finished.
        """
        if self.storage is not None:
            self.log("duplicate register() call")
            raise ValueError("duplicate register() call")

        storage = self.server.storages.get(storage_id)
        if storage is None:
            self.log("unknown storage_id: %s" % storage_id)
            raise ValueError("unknown storage: %s" % storage_id)

        if not read_only and (self.read_only or storage.isReadOnly()):
            raise ReadOnlyError()

        self.read_only = self.read_only or read_only
        self.storage_id = storage_id
        self.storage = storage
        self.setup_delegation()
        self.stats = self.server.register_connection(storage_id, self)

    def get_info(self):
        storage = self.storage

        supportsUndo = (getattr(storage, 'supportsUndo', lambda : False)()
                        and self.connection.protocol_version >= b'Z310')

        # Communicate the backend storage interfaces to the client
        storage_provides = zope.interface.providedBy(storage)
        interfaces = []
        for candidate in storage_provides.__iro__:
            interfaces.append((candidate.__module__, candidate.__name__))

        return {'length': len(storage),
                'size': storage.getSize(),
                'name': storage.getName(),
                'supportsUndo': supportsUndo,
                'extensionMethods': self.getExtensionMethods(),
                'supports_record_iternext': hasattr(self, 'record_iternext'),
                'interfaces': tuple(interfaces),
                }

    def get_size_info(self):
        return {'length': len(self.storage),
                'size': self.storage.getSize(),
                }

    def getExtensionMethods(self):
        return self._extensions

    def loadEx(self, oid):
        self.stats.loads += 1
        return self.storage.load(oid, '')

    def loadBefore(self, oid, tid):
        self.stats.loads += 1
        return self.storage.loadBefore(oid, tid)

    def getInvalidations(self, tid):
        invtid, invlist = self.server.get_invalidations(self.storage_id, tid)
        if invtid is None:
            return None
        self.log("Return %d invalidations up to tid %s"
                 % (len(invlist), u64(invtid)))
        return invtid, invlist

    def pack(self, time, wait=1):
        # Yes, you can pack a read-only server or storage!
        if wait:
            return run_in_thread(self._pack_impl, time)
        else:
            # If the client isn't waiting for a reply, start a thread
            # and forget about it.
            t = threading.Thread(target=self._pack_impl, args=(time,))
            t.setName("zeo storage packing thread")
            t.start()
            return None

    def _pack_impl(self, time):
        self.log("pack(time=%s) started..." % repr(time))
        self.storage.pack(time, referencesf)
        self.log("pack(time=%s) complete" % repr(time))
        # Broadcast new size statistics
        self.server.invalidate(0, self.storage_id, None,
                               (), self.get_size_info())

    def new_oids(self, n=100):
        """Return a sequence of n new oids, where n defaults to 100"""
        n = min(n, 100)
        if self.read_only:
            raise ReadOnlyError()
        if n <= 0:
            n = 1
        return [self.storage.new_oid() for i in range(n)]

    # undoLog and undoInfo are potentially slow methods

    def undoInfo(self, first, last, spec):
        return run_in_thread(self.storage.undoInfo, first, last, spec)

    def undoLog(self, first, last):
        return run_in_thread(self.storage.undoLog, first, last)

    def tpc_begin(self, id, user, description, ext, tid=None, status=" "):
        if self.read_only:
            raise ReadOnlyError()
        if self.transaction is not None:
            if self.transaction.id == id:
                self.log("duplicate tpc_begin(%s)" % repr(id))
                return
            else:
                raise StorageTransactionError("Multiple simultaneous tpc_begin"
                                              " requests from one client.")

        t = transaction.Transaction()
        t.id = id
        t.user = user
        t.description = description
        t._extension = ext

        self.serials = []
        self.conflicts = {}
        self.invalidated = []
        self.txnlog = CommitLog()
        self.blob_log = []
        self.tid = tid
        self.status = status
        self.stats.active_txns += 1

        # Assign the transaction attribute last. This is so we don't
        # think we've entered TPC until everything is set.  Why?
        # Because if we have an error after this, the server will
        # think it is in TPC and the client will think it isn't.  At
        # that point, the client will keep trying to enter TPC and
        # server won't let it.  Errors *after* the tpc_begin call will
        # cause the client to abort the transaction.
        # (Also see https://bugs.launchpad.net/zodb/+bug/374737.)
        self.transaction = t

    def tpc_finish(self, id):
        if not self._check_tid(id):
            return
        assert self.locked, "finished called wo lock"

        self.stats.commits += 1
        self.storage.tpc_finish(self.transaction, self._invalidate)
        self.connection.async('info', self.get_size_info())
        # Note that the tid is still current because we still hold the
        # commit lock. We'll relinquish it in _clear_transaction.
        tid = self.storage.lastTransaction()
        # Return the tid, for cache invalidation optimization
        return Result(tid, self._clear_transaction)

    def _invalidate(self, tid):
        if self.invalidated:
            self.server.invalidate(self, self.storage_id, tid, self.invalidated)

    def tpc_abort(self, tid):
        if not self._check_tid(tid):
            return
        self.stats.aborts += 1
        self.storage.tpc_abort(self.transaction)
        self._clear_transaction()

    def _clear_transaction(self):
        # Common code at end of tpc_finish() and tpc_abort()
        if self.locked:
            self.server.unlock_storage(self)
            self.locked = 0
        if self.transaction is not None:
            self.server.stop_waiting(self)
            self.transaction = None
        self.stats.active_txns -= 1
        if self.txnlog is not None:
            self.txnlog.close()
            self.txnlog = None
            for oid, oldserial, data, blobfilename in self.blob_log:
                ZODB.blob.remove_committed(blobfilename)
            del self.blob_log

    def vote(self, tid):
        self._check_tid(tid, exc=StorageTransactionError)
        if self.locked or self.server.already_waiting(self):
            raise StorageTransactionError(
                'Already voting (%s)' % (self.locked and 'locked' or 'waiting')
                )
        return self._try_to_vote()

    def _try_to_vote(self, delay=None):
        if not self.connected:
            return # We're disconnected

        if delay is not None and delay.sent:
            # as a consequence of the unlocking strategy, _try_to_vote
            # may be called multiple times for delayed
            # transactions. The first call will mark the delay as
            # sent. We should skip if the delay was already sent.
            return

        self.locked, delay = self.server.lock_storage(self, delay)
        if self.locked:
            result = None
            try:
                self.log(
                    "Preparing to commit transaction: %d objects, %d bytes"
                    % (self.txnlog.stores, self.txnlog.size()),
                    level=BLATHER)

                if (self.tid is not None) or (self.status != ' '):
                    self.storage.tpc_begin(self.transaction,
                                           self.tid, self.status)
                else:
                    self.storage.tpc_begin(self.transaction)

                for op, args in self.txnlog:
                    getattr(self, op)(*args)

                # Blob support
                while self.blob_log:
                    oid, oldserial, data, blobfilename = self.blob_log.pop()
                    self._store(oid, oldserial, data, blobfilename)


                if not self.conflicts:
                    try:
                        serials = self.storage.tpc_vote(self.transaction)
                    except ConflictError as err:
                        if (self.client_conflict_resolution and
                            err.oid and err.serials and err.data
                            ):
                            self.conflicts[err.oid] = dict(
                                oid=err.oid, serials=err.serials, data=err.data)
                        else:
                            raise
                    else:
                        if serials:
                            self.serials.extend(serials)
                        result = self.serials

                if self.conflicts:
                    result = list(self.conflicts.values())
                    self.storage.tpc_abort(self.transaction)
                    self.server.unlock_storage(self)
                    self.locked = False
                    self.server.stop_waiting(self)

            except Exception as err:
                self.storage.tpc_abort(self.transaction)
                self._clear_transaction()

                if isinstance(err, ConflictError):
                    self.stats.conflicts += 1
                    self.log("conflict error %s" % err, BLATHER)
                if not isinstance(err, TransactionError):
                    logger.exception("While voting")

                if delay is not None:
                    delay.error(sys.exc_info())
                else:
                    raise
            else:
                if delay is not None:
                    delay.reply(result)
                else:
                    return result

        else:
            return delay

    def _unlock_callback(self, delay):
        if self.connected:
            self.connection.call_soon_threadsafe(self._try_to_vote, delay)
        else:
            self.server.stop_waiting(self)

    # The public methods of the ZEO client API do not do the real work.
    # They defer work until after the storage lock has been acquired.
    # Most of the real implementations are in methods beginning with
    # an _.

    def deleteObject(self, oid, serial, id):
        self._check_tid(id, exc=StorageTransactionError)
        self.stats.stores += 1
        self.txnlog.delete(oid, serial)

    def storea(self, oid, serial, data, id):
        self._check_tid(id, exc=StorageTransactionError)
        self.stats.stores += 1
        self.txnlog.store(oid, serial, data)

    def checkCurrentSerialInTransaction(self, oid, serial, id):
        self._check_tid(id, exc=StorageTransactionError)
        self.txnlog.checkread(oid, serial)

    def restorea(self, oid, serial, data, prev_txn, id):
        self._check_tid(id, exc=StorageTransactionError)
        self.stats.stores += 1
        self.txnlog.restore(oid, serial, data, prev_txn)

    def storeBlobStart(self):
        assert self.blob_tempfile is None
        self.blob_tempfile = tempfile.mkstemp(
            dir=self.storage.temporaryDirectory())

    def storeBlobChunk(self, chunk):
        os.write(self.blob_tempfile[0], chunk)

    def storeBlobEnd(self, oid, serial, data, id):
        self._check_tid(id, exc=StorageTransactionError)
        assert self.txnlog is not None # effectively not allowed after undo
        fd, tempname = self.blob_tempfile
        self.blob_tempfile = None
        os.close(fd)
        self.blob_log.append((oid, serial, data, tempname))

    def storeBlobShared(self, oid, serial, data, filename, id):
        self._check_tid(id, exc=StorageTransactionError)
        assert self.txnlog is not None # effectively not allowed after undo

        # Reconstruct the full path from the filename in the OID directory
        if (os.path.sep in filename
            or not (filename.endswith('.tmp')
                    or filename[:-1].endswith('.tmp')
                    )
            ):
            logger.critical(
                "We're under attack! (bad filename to storeBlobShared, %r)",
                filename)
            raise ValueError(filename)

        filename = os.path.join(self.storage.fshelper.getPathForOID(oid),
                                filename)
        self.blob_log.append((oid, serial, data, filename))

    def sendBlob(self, oid, serial):
        blobfilename = self.storage.loadBlob(oid, serial)

        def store():
            yield ('receiveBlobStart', (oid, serial))
            with open(blobfilename, 'rb') as f:
                while 1:
                    chunk = f.read(59000)
                    if not chunk:
                        break
                    yield ('receiveBlobChunk', (oid, serial, chunk, ))
            yield ('receiveBlobStop', (oid, serial))

        self.connection.call_async_iter(store())

    def undo(*a, **k):
        raise NotImplementedError

    def undoa(self, trans_id, tid):
        self._check_tid(tid, exc=StorageTransactionError)
        self.txnlog.undo(trans_id)

    def _delete(self, oid, serial):
        self.storage.deleteObject(oid, serial, self.transaction)

    def _checkread(self, oid, serial):
        self.storage.checkCurrentSerialInTransaction(
            oid, serial, self.transaction)

    def _store(self, oid, serial, data, blobfile=None):
        try:
            if blobfile is None:
                self.storage.store(oid, serial, data, '', self.transaction)
            else:
                self.storage.storeBlob(
                    oid, serial, data, blobfile, '', self.transaction)
        except ConflictError as err:
            if self.client_conflict_resolution and err.serials:
                self.conflicts[oid] = dict(
                    oid=oid, serials=err.serials, data=data)
            else:
                raise
        else:
            if oid in self.conflicts:
                del self.conflicts[oid]

            if serial != b"\0\0\0\0\0\0\0\0":
                self.invalidated.append(oid)

    def _restore(self, oid, serial, data, prev_txn):
        self.storage.restore(oid, serial, data, '', prev_txn,
                             self.transaction)

    def _undo(self, trans_id):
        tid, oids = self.storage.undo(trans_id, self.transaction)
        self.invalidated.extend(oids)
        self.serials.extend(oids)

    # IStorageIteration support

    def iterator_start(self, start, stop):
        iid = next(self._iterator_ids)
        self._iterators[iid] = iter(self.storage.iterator(start, stop))
        return iid

    def iterator_next(self, iid):
        iterator = self._iterators[iid]
        try:
            info = next(iterator)
        except StopIteration:
            del self._iterators[iid]
            item = None
            if iid in self._txn_iterators_last:
                del self._txn_iterators_last[iid]
        else:
            item = (info.tid,
                    info.status,
                    info.user,
                    info.description,
                    info.extension)
            # Keep a reference to the last iterator result to allow starting a
            # record iterator off it.
            self._txn_iterators_last[iid] = info
        return item

    def iterator_record_start(self, txn_iid, tid):
        record_iid = next(self._iterator_ids)
        txn_info = self._txn_iterators_last[txn_iid]
        if txn_info.tid != tid:
            raise Exception(
                'Out-of-order request for record iterator for transaction %r'
                % tid)
        self._iterators[record_iid] = iter(txn_info)
        return record_iid

    def iterator_record_next(self, iid):
        iterator = self._iterators[iid]
        try:
            info = next(iterator)
        except StopIteration:
            del self._iterators[iid]
            item = None
        else:
            item = (info.oid,
                    info.tid,
                    info.data,
                    info.data_txn)
        return item

    def iterator_gc(self, iids):
        for iid in iids:
            self._iterators.pop(iid, None)

    def server_status(self):
        return self.server.server_status(self.storage_id)

    def set_client_label(self, label):
        self.log_label = str(label)+' '+_addr_label(self.connection.addr)

    def ruok(self):
        return self.server.ruok()

class StorageServerDB:
    """Adapter from StorageServerDB to ZODB.interfaces.IStorageWrapper

    This is used in a ZEO fan-out situation, where a storage server
    calls registerDB on a ClientStorage.

    Note that this is called from the Client-storage's IO thread, so
    always a separate thread from the storge-server connections.
    """

    def __init__(self, server, storage_id):
        self.server = server
        self.storage_id = storage_id
        self.references = ZODB.serialize.referencesf

    def invalidate(self, tid, oids, version=''):
        if version:
            raise StorageServerError("Versions aren't supported.")
        storage_id = self.storage_id
        self.server.invalidate(None, storage_id, tid, oids)

    def invalidateCache(self):
        self.server._invalidateCache(self.storage_id)

    transform_record_data = untransform_record_data = lambda self, data: data

class StorageServer:

    """The server side implementation of ZEO.

    The StorageServer is the 'manager' for incoming connections.  Each
    connection is associated with its own ZEOStorage instance (defined
    below).  The StorageServer may handle multiple storages; each
    ZEOStorage instance only handles a single storage.
    """

    def __init__(self, addr, storages,
                 read_only=0,
                 invalidation_queue_size=100,
                 invalidation_age=None,
                 transaction_timeout=None,
                 ssl=None,
<<<<<<< HEAD
                 client_conflict_resolution=False,
=======
>>>>>>> 1eb086da
                 ):
        """StorageServer constructor.

        This is typically invoked from the start.py script.

        Arguments (the first two are required and positional):

        addr -- the address at which the server should listen.  This
            can be a tuple (host, port) to signify a TCP/IP connection
            or a pathname string to signify a Unix domain socket
            connection.  A hostname may be a DNS name or a dotted IP
            address.

        storages -- a dictionary giving the storage(s) to handle.  The
            keys are the storage names, the values are the storage
            instances, typically FileStorage or Berkeley storage
            instances.  By convention, storage names are typically
            strings representing small integers starting at '1'.

        read_only -- an optional flag saying whether the server should
            operate in read-only mode.  Defaults to false.  Note that
            even if the server is operating in writable mode,
            individual storages may still be read-only.  But if the
            server is in read-only mode, no write operations are
            allowed, even if the storages are writable.  Note that
            pack() is considered a read-only operation.

        invalidation_queue_size -- The storage server keeps a queue
            of the objects modified by the last N transactions, where
            N == invalidation_queue_size.  This queue is used to
            speed client cache verification when a client disconnects
            for a short period of time.

        invalidation_age --
            If the invalidation queue isn't big enough to support a
            quick verification, but the last transaction seen by a
            client is younger than the invalidation age, then
            invalidations will be computed by iterating over
            transactions later than the given transaction.

        transaction_timeout -- The maximum amount of time to wait for
            a transaction to commit after acquiring the storage lock.
            If the transaction takes too long, the client connection
            will be closed and the transaction aborted.
        """

        self.storages = storages
        msg = ", ".join(
            ["%s:%s:%s" % (name, storage.isReadOnly() and "RO" or "RW",
                           storage.getName())
             for name, storage in storages.items()])
        log("%s created %s with storages: %s" %
            (self.__class__.__name__, read_only and "RO" or "RW", msg))


        self._lock = threading.Lock()
        self._commit_locks = {}
        self._waiting = dict((name, []) for name in storages)

        self.read_only = read_only
        self.database = None
        # A list, by server, of at most invalidation_queue_size invalidations.
        # The list is kept in sorted order with the most recent
        # invalidation at the front.  The list never has more than
        # self.invq_bound elements.
        self.invq_bound = invalidation_queue_size
        self.invq = {}
        for name, storage in storages.items():
            self._setup_invq(name, storage)
            storage.registerDB(StorageServerDB(self, name))
            if client_conflict_resolution:
                # XXX this may go away later, when storages grow
                # configuration for this.
                storage.tryToResolveConflict = never_resolve_conflict
        self.invalidation_age = invalidation_age
        self.zeo_storages_by_storage_id = {} # {storage_id -> [ZEOStorage]}
<<<<<<< HEAD
        self.client_conflict_resolution = client_conflict_resolution

        if addr is not None:
            self.acceptor = Acceptor(self, addr, ssl)
            if isinstance(addr, tuple) and addr[0]:
                self.addr = self.acceptor.addr
            else:
                self.addr = addr
            self.loop = self.acceptor.loop
            ZODB.event.notify(Serving(self, address=self.acceptor.addr))

=======
        self.acceptor = Acceptor(self, addr, ssl)
        if isinstance(addr, tuple) and addr[0]:
            self.addr = self.acceptor.addr
        else:
            self.addr = addr
        self.loop = self.acceptor.loop
        ZODB.event.notify(Serving(self, address=self.acceptor.addr))
>>>>>>> 1eb086da
        self.stats = {}
        self.timeouts = {}
        for name in self.storages.keys():
            self.zeo_storages_by_storage_id[name] = []
            self.stats[name] = StorageStats(
                self.zeo_storages_by_storage_id[name])
            if transaction_timeout is None:
                # An object with no-op methods
                timeout = StubTimeoutThread()
            else:
                timeout = TimeoutThread(transaction_timeout)
                timeout.setName("TimeoutThread for %s" % name)
                timeout.start()
            self.timeouts[name] = timeout

    def create_client_handler(self):
        return ZEOStorage(self, self.read_only)

    def _setup_invq(self, name, storage):
        lastInvalidations = getattr(storage, 'lastInvalidations', None)
        if lastInvalidations is None:
            # Using None below doesn't look right, but the first
            # element in invq is never used.  See get_invalidations.
            # (If it was used, it would generate an error, which would
            # be good. :) Doing this allows clients that were up to
            # date when a server was restarted to pick up transactions
            # it subsequently missed.
            self.invq[name] = [(storage.lastTransaction() or z64, None)]
        else:
            self.invq[name] = list(lastInvalidations(self.invq_bound))
            self.invq[name].reverse()

    def register_connection(self, storage_id, zeo_storage):
        """Internal: register a ZEOStorage with a particular storage.

        This is called by ZEOStorage.register().

        The dictionary self.zeo_storages_by_storage_id maps each
        storage name to a list of current ZEOStorages for that
        storage; this information is needed to handle invalidation.
        This function updates this dictionary.

        Returns the timeout and stats objects for the appropriate storage.
        """
        self.zeo_storages_by_storage_id[storage_id].append(zeo_storage)
        return self.stats[storage_id]

    def _invalidateCache(self, storage_id):
        """We need to invalidate any caches we have.

        This basically means telling our clients to
        invalidate/revalidate their caches. We do this by closing them
        and making them reconnect.
        """

        # This method is called from foreign threads.  We have to
        # worry about interaction with the main thread.

        # 1. We modify self.invq which is read by get_invalidations
        #    below. This is why get_invalidations makes a copy of
        #    self.invq.

        # 2. We access connections.  There are two dangers:
        #
        # a. We miss a new connection.  This is not a problem because
        #    if a client connects after we get the list of connections,
        #    then it will have to read the invalidation queue, which
        #    has already been reset.
        #
        # b. A connection is closes while we are iterating.  This
        #    doesn't matter, bacause we can call should_close on a closed
        #    connection.

        # Rebuild invq
        self._setup_invq(storage_id, self.storages[storage_id])

        # Make a copy since we are going to be mutating the
        # connections indirectoy by closing them.  We don't care about
        # later transactions since they will have to validate their
        # caches anyway.
        for zs in self.zeo_storages_by_storage_id[storage_id][:]:
            zs.connection.call_soon_threadsafe(zs.connection.close)

    def invalidate(
        self, zeo_storage, storage_id, tid, invalidated=(), info=None):
        """Internal: broadcast info and invalidations to clients.

        This is called from several ZEOStorage methods.

        invalidated is a sequence of oids.

        This can do three different things:

        - If the invalidated argument is non-empty, it broadcasts
          invalidateTransaction() messages to all clients of the given
          storage except the current client (the zeo_storage argument).

        - If the invalidated argument is empty and the info argument
          is a non-empty dictionary, it broadcasts info() messages to
          all clients of the given storage, including the current
          client.

        - If both the invalidated argument and the info argument are
          non-empty, it broadcasts invalidateTransaction() messages to all
          clients except the current, and sends an info() message to
          the current client.

        """

        # This method can be called from foreign threads.  We have to
        # worry about interaction with the main thread.

        # 1. We modify self.invq which is read by get_invalidations
        #    below. This is why get_invalidations makes a copy of
        #    self.invq.

        # 2. We access connections.  There are two dangers:
        #
        # a. We miss a new connection.  This is not a problem because
        #    we are called while the storage lock is held.  A new
        #    connection that tries to read data won't read committed
        #    data without first recieving an invalidation.  Also, if a
        #    client connects after getting the list of connections,
        #    then it will have to read the invalidation queue, which
        #    has been updated to reflect the invalidations.
        #
        # b. A connection is closes while we are iterating. We'll need
        #    to cactch and ignore Disconnected errors.


        if invalidated:
            invq = self.invq[storage_id]
            if len(invq) >= self.invq_bound:
                invq.pop()
            invq.insert(0, (tid, invalidated))
            # serialize invalidation message, so we don't have to to
            # it over and over

        for zs in self.zeo_storages_by_storage_id[storage_id]:
            connection = zs.connection
            if invalidated and zs is not zeo_storage:
                connection.call_soon_threadsafe(
                    connection.async, 'invalidateTransaction', tid, invalidated)
            elif info is not None:
                connection.call_soon_threadsafe(
                    connection.async, 'info', info)

    def get_invalidations(self, storage_id, tid):
        """Return a tid and list of all objects invalidation since tid.

        The tid is the most recent transaction id seen by the client.

        Returns None if it is unable to provide a complete list
        of invalidations for tid.  In this case, client should
        do full cache verification.

        XXX This API is stupid.  It would be better to simply return a
        list of oid-tid pairs. With this API, we can't really use the
        tid returned and have to discard all versions for an OID. If
        we used the max tid, then loadBefore results from the cache
        might be incorrect.
        """

        # We make a copy of invq because it might be modified by a
        # foreign (other than main thread) calling invalidate above.
        invq = self.invq[storage_id][:]

        oids = set()
        latest_tid = None
        if invq and invq[-1][0] <= tid:
            # We have needed data in the queue
            for _tid, L in invq:
                if _tid <= tid:
                    break
                oids.update(L)
            latest_tid = invq[0][0]
        elif (self.invalidation_age and
              (self.invalidation_age >
               (time.time()-ZODB.TimeStamp.TimeStamp(tid).timeTime())
               )
              ):
            for t in self.storages[storage_id].iterator(p64(u64(tid)+1)):
                for r in t:
                    oids.add(r.oid)
                latest_tid = t.tid
        elif not invq:
            log("invq empty")
        else:
            log("tid to old for invq %s < %s" % (u64(tid), u64(invq[-1][0])))

        return latest_tid, list(oids)

    __thread = None
    def start_thread(self, daemon=True):
        self.__thread = thread = threading.Thread(target=self.loop)
        thread.setName("StorageServer(%s)" % _addr_label(self.addr))
        thread.setDaemon(daemon)
        thread.start()

    __closed = False
    def close(self, join_timeout=1):
        """Close the dispatcher so that there are no new connections.

        This is only called from the test suite, AFAICT.
        """
        if self.__closed:
            return
        self.__closed = True

        # Stop accepting connections
        self.acceptor.close()

        ZODB.event.notify(Closed(self))

        # Close open client connections
        for sid, zeo_storages in self.zeo_storages_by_storage_id.items():
            for zs in zeo_storages[:]:
                try:
                    logger.debug("Closing %s", zs.connection)
                    zs.connection.call_soon_threadsafe(
                        zs.connection.close)
                except Exception:
                    logger.exception("closing connection %r", zs)

        for name, storage in six.iteritems(self.storages):
            logger.info("closing storage %r", name)
            storage.close()

        if self.__thread is not None:
            self.__thread.join(join_timeout)

    def close_conn(self, zeo_storage):
        """Remove the given zeo_storage from self.zeo_storages_by_storage_id.

        This is the inverse of register_connection().
        """
        for zeo_storages in self.zeo_storages_by_storage_id.values():
            if zeo_storage in zeo_storages:
                zeo_storages.remove(zeo_storage)

    def lock_storage(self, zeostore, delay):
        storage_id = zeostore.storage_id
        waiting = self._waiting[storage_id]
        with self._lock:

            if storage_id in self._commit_locks:
                # The lock is held by another zeostore

                locked = self._commit_locks[storage_id]

                assert locked is not zeostore, (storage_id, delay)

                if not locked.connected:
                    locked.log("Still locked after disconnected. Unlocking.",
                               logging.CRITICAL)
                    if locked.transaction:
                        locked.storage.tpc_abort(locked.transaction)
                    del self._commit_locks[storage_id]
                    # yuck: have to manipulate lock to appease with :(
                    self._lock.release()
                    try:
                        return self.lock_storage(zeostore, delay)
                    finally:
                        self._lock.acquire()

                if delay is None:
                    # New request, queue it
                    assert not [i for i in waiting if i[0] is zeostore
                                ], "already waiting"
                    delay = Delay()
                    waiting.append((zeostore, delay))
                    zeostore.log("(%r) queue lock: transactions waiting: %s"
                                 % (storage_id, len(waiting)),
                                 _level_for_waiting(waiting)
                                 )

                return False, delay
            else:
                self._commit_locks[storage_id] = zeostore
                self.timeouts[storage_id].begin(zeostore)
                self.stats[storage_id].lock_time = time.time()
                if delay is not None:
                    # we were waiting, stop
                    waiting[:] = [i for i in waiting if i[0] is not zeostore]
                zeostore.log("(%r) lock: transactions waiting: %s"
                             % (storage_id, len(waiting)),
                             _level_for_waiting(waiting)
                             )
                return True, delay

    def unlock_storage(self, zeostore):
        storage_id = zeostore.storage_id
        waiting = self._waiting[storage_id]
        with self._lock:
            assert self._commit_locks[storage_id] is zeostore
            del self._commit_locks[storage_id]
            self.timeouts[storage_id].end(zeostore)
            self.stats[storage_id].lock_time = None
            callbacks = waiting[:]

        if callbacks:
            assert not [i for i in waiting if i[0] is zeostore
                        ], "waiting while unlocking"
            zeostore.log("(%r) unlock: transactions waiting: %s"
                         % (storage_id, len(callbacks)),
                         _level_for_waiting(callbacks)
                         )

            for zeostore, delay in callbacks:
                try:
                    zeostore._unlock_callback(delay)
                except (SystemExit, KeyboardInterrupt):
                    raise
                except Exception:
                    logger.exception("Calling unlock callback")


    def stop_waiting(self, zeostore):
        storage_id = zeostore.storage_id
        waiting = self._waiting[storage_id]
        with self._lock:
            new_waiting = [i for i in waiting if i[0] is not zeostore]
            if len(new_waiting) == len(waiting):
                return
            waiting[:] = new_waiting

        zeostore.log("(%r) dequeue lock: transactions waiting: %s"
                     % (storage_id, len(waiting)),
                     _level_for_waiting(waiting)
                     )

    def already_waiting(self, zeostore):
        storage_id = zeostore.storage_id
        waiting = self._waiting[storage_id]
        with self._lock:
            return bool([i for i in waiting if i[0] is zeostore])

    def server_status(self, storage_id):
        status = self.stats[storage_id].__dict__.copy()
        status['connections'] = len(status['connections'])
        status['waiting'] = len(self._waiting[storage_id])
        status['timeout-thread-is-alive'] = self.timeouts[storage_id].isAlive()
        last_transaction = self.storages[storage_id].lastTransaction()
        last_transaction_hex = codecs.encode(last_transaction, 'hex_codec')
        if PY3:
            # doctests and maybe clients expect a str, not bytes
            last_transaction_hex = str(last_transaction_hex, 'ascii')
        status['last-transaction'] = last_transaction_hex
        return status

    def ruok(self):
        return dict((storage_id, self.server_status(storage_id))
                    for storage_id in self.storages)


def _level_for_waiting(waiting):
    if len(waiting) > 9:
        return logging.CRITICAL
    if len(waiting) > 3:
        return logging.WARNING
    else:
        return logging.DEBUG

class StubTimeoutThread:

    def begin(self, client):
        pass

    def end(self, client):
        pass

    isAlive = lambda self: 'stub'


class TimeoutThread(threading.Thread):
    """Monitors transaction progress and generates timeouts."""

    # There is one TimeoutThread per storage, because there's one
    # transaction lock per storage.

    def __init__(self, timeout):
        threading.Thread.__init__(self)
        self.setName("TimeoutThread")
        self.setDaemon(1)
        self._timeout = timeout
        self._client = None
        self._deadline = None
        self._cond = threading.Condition() # Protects _client and _deadline

    def begin(self, client):
        # Called from the restart code the "main" thread, whenever the
        # storage lock is being acquired.  (Serialized by asyncore.)
        with self._cond:
            assert self._client is None
            self._client = client
            self._deadline = time.time() + self._timeout
            self._cond.notify()

    def end(self, client):
        # Called from the "main" thread whenever the storage lock is
        # being released.  (Serialized by asyncore.)
        with self._cond:
            assert self._client is not None
            assert self._client is client
            self._client = None
            self._deadline = None

    def run(self):
        # Code running in the thread.
        while 1:
            with self._cond:
                while self._deadline is None:
                    self._cond.wait()
                howlong = self._deadline - time.time()
                if howlong <= 0:
                    # Prevent reporting timeout more than once
                    self._deadline = None
                client = self._client # For the howlong <= 0 branch below

            if howlong <= 0:
                client.log("Transaction timeout after %s seconds" %
                           self._timeout, logging.CRITICAL)
                try:
                    client.connection.call_soon_threadsafe(
                        client.connection.close)
                except:
                    client.log("Timeout failure", logging.CRITICAL,
                               exc_info=sys.exc_info())
                    self.end(client)
            else:
                time.sleep(howlong)


def run_in_thread(method, *args):
    t = SlowMethodThread(method, args)
    t.start()
    return t.delay


class SlowMethodThread(threading.Thread):
    """Thread to run potentially slow storage methods.

    Clients can use the delay attribute to access the MTDelay object
    used to send a zrpc response at the right time.
    """

    # Some storage methods can take a long time to complete.  If we
    # run these methods via a standard asyncore read handler, they
    # will block all other server activity until they complete.  To
    # avoid blocking, we spawn a separate thread, return an MTDelay()
    # object, and have the thread reply() when it finishes.

    def __init__(self, method, args):
        threading.Thread.__init__(self)
        self.setName("SlowMethodThread for %s" % method.__name__)
        self._method = method
        self._args = args
        self.delay = MTDelay()

    def run(self):
        try:
            result = self._method(*self._args)
        except (SystemExit, KeyboardInterrupt):
            raise
        except Exception:
            self.delay.error(sys.exc_info())
        else:
            self.delay.reply(result)


def _addr_label(addr):
    if isinstance(addr, six.binary_type):
        return addr.decode('ascii')
    if isinstance(addr, six.string_types):
        return addr
    else:
        host, port = addr
        return str(host) + ":" + str(port)

class CommitLog:

    def __init__(self):
        self.file = tempfile.TemporaryFile(suffix=".comit-log")
        self.pickler = Pickler(self.file, 1)
        self.pickler.fast = 1
        self.stores = 0

    def size(self):
        return self.file.tell()

    def delete(self, oid, serial):
        self.pickler.dump(('_delete', (oid, serial)))
        self.stores += 1

    def checkread(self, oid, serial):
        self.pickler.dump(('_checkread', (oid, serial)))
        self.stores += 1

    def store(self, oid, serial, data):
        self.pickler.dump(('_store', (oid, serial, data)))
        self.stores += 1

    def restore(self, oid, serial, data, prev_txn):
        self.pickler.dump(('_restore', (oid, serial, data, prev_txn)))
        self.stores += 1

    def undo(self, transaction_id):
        self.pickler.dump(('_undo', (transaction_id, )))
        self.stores += 1

    def __iter__(self):
        self.file.seek(0)
        unpickler = Unpickler(self.file)
        for i in range(self.stores):
            yield unpickler.load()

    def close(self):
        if self.file:
            self.file.close()
            self.file = None

class ServerEvent:

    def __init__(self, server, **kw):
        self.__dict__.update(kw)
        self.server = server

class Serving(ServerEvent):
    pass

class Closed(ServerEvent):
<<<<<<< HEAD
    pass

default_cert_authenticate = 'SIGNED'
def ssl_config(section):
    from .sslconfig import ssl_config
    return ssl_config(section, True)

def never_resolve_conflict(oid, committedSerial, oldSerial, newpickle,
                           committedData=b''):
    raise ConflictError(oid=oid, serials=(committedSerial, oldSerial),
                        data=newpickle)
=======
    pass
>>>>>>> 1eb086da
<|MERGE_RESOLUTION|>--- conflicted
+++ resolved
@@ -712,10 +712,7 @@
                  invalidation_age=None,
                  transaction_timeout=None,
                  ssl=None,
-<<<<<<< HEAD
                  client_conflict_resolution=False,
-=======
->>>>>>> 1eb086da
                  ):
         """StorageServer constructor.
 
@@ -792,7 +789,6 @@
                 storage.tryToResolveConflict = never_resolve_conflict
         self.invalidation_age = invalidation_age
         self.zeo_storages_by_storage_id = {} # {storage_id -> [ZEOStorage]}
-<<<<<<< HEAD
         self.client_conflict_resolution = client_conflict_resolution
 
         if addr is not None:
@@ -804,15 +800,6 @@
             self.loop = self.acceptor.loop
             ZODB.event.notify(Serving(self, address=self.acceptor.addr))
 
-=======
-        self.acceptor = Acceptor(self, addr, ssl)
-        if isinstance(addr, tuple) and addr[0]:
-            self.addr = self.acceptor.addr
-        else:
-            self.addr = addr
-        self.loop = self.acceptor.loop
-        ZODB.event.notify(Serving(self, address=self.acceptor.addr))
->>>>>>> 1eb086da
         self.stats = {}
         self.timeouts = {}
         for name in self.storages.keys():
@@ -1344,18 +1331,9 @@
     pass
 
 class Closed(ServerEvent):
-<<<<<<< HEAD
     pass
-
-default_cert_authenticate = 'SIGNED'
-def ssl_config(section):
-    from .sslconfig import ssl_config
-    return ssl_config(section, True)
 
 def never_resolve_conflict(oid, committedSerial, oldSerial, newpickle,
                            committedData=b''):
     raise ConflictError(oid=oid, serials=(committedSerial, oldSerial),
-                        data=newpickle)
-=======
-    pass
->>>>>>> 1eb086da
+                        data=newpickle)