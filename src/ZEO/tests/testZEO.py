--- conflicted
+++ resolved
@@ -1153,24 +1153,6 @@
     ...           time.sleep(.01)
 
     >>> db.close()
-<<<<<<< HEAD
-    >>> for record in handler.records[:5]:
-    ...     print(formatter.format(record))
-    ... # doctest: +ELLIPSIS +NORMALIZE_WHITESPACE
-    ZEO.ClientStorage CRITICAL client
-    Client has seen newer transactions than server!
-    ZEO.zrpc ERROR (...) CW: error in notifyConnected (('127.0.0.1', ...))
-    Traceback (most recent call last):
-    ...
-    ClientStorageError: client Client has seen newer transactions than server!
-    ZEO.ClientStorage CRITICAL client
-    Client has seen newer transactions than server!
-    ZEO.zrpc ERROR (...) CW: error in notifyConnected (('127.0.0.1', ...))
-    Traceback (most recent call last):
-    ...
-    ClientStorageError: client Client has seen newer transactions than server!
-    ...
-=======
     >>> client_errors = [x for x in handler.records
     ...                   if x.filename == 'ClientStorage.py' and
     ...                      x.funcName == 'verify_cache' and
@@ -1179,7 +1161,6 @@
     ...                               'newer transactions than server!']
     >>> len(client_errors) >= 2
     True
->>>>>>> 781a7063
 
     Note that the errors repeat because the client keeps on trying to connect.
 
